/*
 * Copyright 2014-2019 Real Logic Ltd.
 *
 * Licensed under the Apache License, Version 2.0 (the "License");
 * you may not use this file except in compliance with the License.
 * You may obtain a copy of the License at
 *
 * http://www.apache.org/licenses/LICENSE-2.0
 *
 * Unless required by applicable law or agreed to in writing, software
 * distributed under the License is distributed on an "AS IS" BASIS,
 * WITHOUT WARRANTIES OR CONDITIONS OF ANY KIND, either express or implied.
 * See the License for the specific language governing permissions and
 * limitations under the License.
 */

#if defined(__linux__)
#define _BSD_SOURCE
#define _GNU_SOURCE
#endif

#include <string.h>
#include <errno.h>
#include <stdlib.h>
<<<<<<< HEAD
#include "util/aeron_netutil.h"
#include "util/aeron_error.h"
#include "aeron_socket.h"
#include "aeron_windows.h"
#include "aeron_parser.h"

#if defined(AERON_COMPILER_GCC)

#elif defined(AERON_COMPILER_MSVC) && defined(AERON_CPU_X64)
#include <intrin.h>
#define __builtin_bswap32 _byteswap_ulong 
#define __builtin_bswap64 _byteswap_uint64 
#define __builtin_popcount __popcnt 
#define __builtin_popcountll __popcnt64 
#else 
#error Unsupported platform!
#endif
=======
#include <arpa/inet.h>
#include <ifaddrs.h>
#include <net/if.h>
#include "util/aeron_netutil.h"
#include "util/aeron_error.h"
#include "util/aeron_parse_util.h"
>>>>>>> 4230cc14

static aeron_uri_hostname_resolver_func_t aeron_uri_hostname_resolver_func = NULL;

static void *aeron_uri_hostname_resolver_clientd = NULL;

int aeron_ip_addr_resolver(const char *host, struct sockaddr_storage *sockaddr, int family_hint)
{
    aeron_net_init();

    struct addrinfo hints;
    struct addrinfo *info = NULL;

    memset(&hints, 0, sizeof(struct addrinfo));
    hints.ai_family = family_hint;
    hints.ai_socktype = SOCK_DGRAM;
    hints.ai_protocol = IPPROTO_UDP;

    int error, result = -1;
    if ((error = getaddrinfo(host, NULL, &hints, &info)) != 0)
    {
        if (NULL == aeron_uri_hostname_resolver_func)
        {
            aeron_set_err(EINVAL, "Unable to resolve host=(%s): (%d) %s", host, error, gai_strerror(error));
            return -1;
        }
        else if (aeron_uri_hostname_resolver_func(aeron_uri_hostname_resolver_clientd, host, &hints, &info) != 0)
        {
            aeron_set_err(EINVAL, "Unable to resolve host=(%s): %s", host, aeron_errmsg());
            return -1;
        }
    }

    if (info->ai_family == AF_INET)
    {
        memcpy(sockaddr, info->ai_addr, sizeof(struct sockaddr_in));
        sockaddr->ss_family = AF_INET;
        result = 0;
    }
    else if (info->ai_family == AF_INET6)
    {
        memcpy(sockaddr, info->ai_addr, sizeof(struct sockaddr_in6));
        sockaddr->ss_family = AF_INET6;
        result = 0;
    }
    else
    {
        aeron_set_err(EINVAL, "Only IPv4 and IPv6 hosts are supported: family=%d", info->ai_family);
    }

    freeaddrinfo(info);
    return result;
}

int aeron_ipv4_addr_resolver(const char *host, struct sockaddr_storage *sockaddr)
{
    struct sockaddr_in *addr = (struct sockaddr_in *)sockaddr;

    if (inet_pton(AF_INET, host, &addr->sin_addr))
    {
        sockaddr->ss_family = AF_INET;
        return 0;
    }

    return aeron_ip_addr_resolver(host, sockaddr, AF_INET);
}

int aeron_ipv6_addr_resolver(const char *host, struct sockaddr_storage *sockaddr)
{
    struct sockaddr_in6 *addr = (struct sockaddr_in6 *)sockaddr;

    if (inet_pton(AF_INET6, host, &addr->sin6_addr))
    {
        sockaddr->ss_family = AF_INET6;
        return 0;
    }

    return aeron_ip_addr_resolver(host, sockaddr, AF_INET6);
}

int aeron_udp_port_resolver(const char *port_str, bool optional)
{
    if (':' == *port_str)
    {
        port_str++;
    }

    if ('\0' == *port_str)
    {
        if (optional)
        {
            return 0;
        }
    }

    errno = 0;
    unsigned long value = strtoul(port_str, NULL, 0);

    if (0 == value && 0 != errno)
    {
        aeron_set_err(EINVAL, "port invalid: %s", port_str);
        return -1;
    }
    else if (value >= UINT16_MAX)
    {
        aeron_set_err(EINVAL, "port out of range: %s", port_str);
        return -1;
    }

    return (int)value;
}

int aeron_host_and_port_resolver(
    const char *host_str, const char *port_str, struct sockaddr_storage *sockaddr, int family_hint)
{
    int result = -1, port = aeron_udp_port_resolver(port_str, false);

    if (port >= 0)
    {
        if (AF_INET == family_hint)
        {
            result = aeron_ipv4_addr_resolver(host_str, sockaddr);
            ((struct sockaddr_in *)sockaddr)->sin_port = htons((uint16_t)port);
        }
        else if (AF_INET6 == family_hint)
        {
            result = aeron_ipv6_addr_resolver(host_str, sockaddr);
            ((struct sockaddr_in6 *)sockaddr)->sin6_port = htons((uint16_t)port);
        }
    }

    return result;
}

<<<<<<< HEAD


int aeron_host_and_port_parse_and_resolve(const char *address_str, struct sockaddr_storage *sockaddr)
{   
    aeron_regex_matches_t matches[4];
    
    int regexec_result = aeron_parse_ipv6(address_str, matches, 4);
    if (regexec_result >= 0)
    {
        char host[AERON_MAX_PATH], port[AERON_MAX_PATH];
        size_t host_len = matches[0].length;
        size_t port_len = matches[1].length;

        strncpy(host, &address_str[matches[0].offset], host_len);
        host[host_len] = '\0';
        strncpy(port, &address_str[matches[1].offset], port_len);
        port[port_len] = '\0';

        return aeron_host_and_port_resolver(host, port, sockaddr, AF_INET6);
    }

    regexec_result = aeron_parse_ipv4(address_str, matches, 4);
    if (regexec_result >= 0)
    {
        char host[AERON_MAX_PATH], port[AERON_MAX_PATH];
        size_t host_len = matches[0].length;
        size_t port_len = matches[1].length;

        strncpy(host, &address_str[matches[0].offset], host_len);
        host[host_len] = '\0';
        strncpy(port, &address_str[matches[1].offset], port_len);
        port[port_len] = '\0';

        return aeron_host_and_port_resolver(host, port, sockaddr, AF_INET);
    }
    
    aeron_set_err(EINVAL, "invalid format: %s", address_str);
    return -1;
=======
#if defined(Darwin)
#define AERON_IPV4_REGCOMP_CFLAGS (REG_EXTENDED)
#else
#define AERON_IPV4_REGCOMP_CFLAGS (REG_EXTENDED)
#endif

int aeron_host_and_port_parse_and_resolve(const char *address_str, struct sockaddr_storage *sockaddr)
{
    aeron_parsed_address_t parsed_address;

    if (-1 == aeron_address_split(address_str, &parsed_address))
    {
        return -1;
    }

    if (6  == parsed_address.ip_version_hint)
    {
        return aeron_host_and_port_resolver(parsed_address.host, parsed_address.port, sockaddr, AF_INET6);
    }

    return aeron_host_and_port_resolver(parsed_address.host, parsed_address.port, sockaddr, AF_INET);
>>>>>>> 4230cc14
}

int aeron_prefixlen_resolver(const char *prefixlen, unsigned long max)
{
    if ('\0' == *prefixlen)
    {
        return (int)max;
    }

    if ('/' == *prefixlen)
    {
        prefixlen++;
    }

    if (strcmp("0", prefixlen) == 0)
    {
        return 0;
    }

    errno = 0;
    unsigned long value = strtoul(prefixlen, NULL, 0);

    if (0 == value && 0 != errno)
    {
        aeron_set_err(EINVAL, "prefixlen invalid: %s", prefixlen);
        return -1;
    }
    else if (value > max)
    {
        aeron_set_err(EINVAL, "prefixlen out of range: %s", prefixlen);
        return -1;
    }

    return (int)value;
}

int aeron_host_port_prefixlen_resolver(
    const char *host_str,
    const char *port_str,
    const char *prefixlen_str,
    struct sockaddr_storage *sockaddr,
    size_t *prefixlen,
    int family_hint)
{
    int host_result = -1, prefixlen_result = -1, port_result = aeron_udp_port_resolver(port_str, true);

    if (AF_INET == family_hint)
    {
        host_result = aeron_ipv4_addr_resolver(host_str, sockaddr);
        ((struct sockaddr_in *)sockaddr)->sin_port = htons((uint16_t)port_result);
    }
    else if (AF_INET6 == family_hint)
    {
        host_result = aeron_ipv6_addr_resolver(host_str, sockaddr);
        ((struct sockaddr_in6 *)sockaddr)->sin6_port = htons((uint16_t)port_result);
    }

    if (host_result >= 0 && port_result >= 0)
    {
        prefixlen_result = aeron_prefixlen_resolver(prefixlen_str, sockaddr->ss_family == AF_INET6 ? 128 : 32);
        if (prefixlen_result >= 0)
        {
            *prefixlen = (size_t)prefixlen_result;
        }
    }

    return prefixlen_result >= 0 ? 0 : prefixlen_result;
}

int aeron_interface_parse_and_resolve(const char *interface_str, struct sockaddr_storage *sockaddr, size_t *prefixlen)
{
<<<<<<< HEAD
    aeron_regex_matches_t matches[10];

    int regexec_result = aeron_parse_ipv6(interface_str, matches, 4);
    if (regexec_result >= 0)
    {
        char host_str[AERON_MAX_PATH], port_str[AERON_MAX_PATH], prefixlen_str[AERON_MAX_PATH];
        size_t host_str_len = matches[0].length;
        size_t port_str_len = matches[1].length;
        size_t prefixlen_str_len = matches[2].length;

        strncpy(host_str, &interface_str[matches[0].offset], host_str_len);
        host_str[host_str_len] = '\0';
        strncpy(port_str, &interface_str[matches[1].offset], port_str_len);
        port_str[port_str_len] = '\0';
        strncpy(prefixlen_str, &interface_str[matches[2].offset], prefixlen_str_len);
        prefixlen_str[prefixlen_str_len] = '\0';

        return aeron_host_port_prefixlen_resolver(host_str, port_str, prefixlen_str, sockaddr, prefixlen, AF_INET6);
    }

    regexec_result = aeron_parse_ipv4(interface_str, matches, 4);
    if (regexec_result >= 0)
    {
        char host_str[AERON_MAX_PATH], port_str[AERON_MAX_PATH], prefixlen_str[AERON_MAX_PATH];
        size_t host_str_len = matches[0].length;
        size_t port_str_len = matches[1].length;
        size_t prefixlen_str_len = matches[2].length;

        strncpy(host_str, &interface_str[matches[0].offset], host_str_len);
        host_str[host_str_len] = '\0';
        strncpy(port_str, &interface_str[matches[1].offset], port_str_len);
        port_str[port_str_len] = '\0';
        strncpy(prefixlen_str, &interface_str[matches[2].offset], prefixlen_str_len);
        prefixlen_str[prefixlen_str_len] = '\0';

        return aeron_host_port_prefixlen_resolver(host_str, port_str, prefixlen_str, sockaddr, prefixlen, AF_INET);
=======
    aeron_parsed_interface_t parsed_interface;

    if (-1 == aeron_interface_split(interface_str, &parsed_interface))
    {
        return -1;
    }

    if (6 == parsed_interface.ip_version_hint)
    {
        return aeron_host_port_prefixlen_resolver(
            parsed_interface.host, parsed_interface.port, parsed_interface.prefix, sockaddr, prefixlen, AF_INET6);
>>>>>>> 4230cc14
    }

    return aeron_host_port_prefixlen_resolver(
        parsed_interface.host, parsed_interface.port, parsed_interface.prefix, sockaddr, prefixlen, AF_INET);
}

static aeron_getifaddrs_func_t aeron_getifaddrs_func = getifaddrs;

static aeron_freeifaddrs_func_t aeron_freeifaddrs_func = freeifaddrs;

void aeron_set_getifaddrs(aeron_getifaddrs_func_t get_func, aeron_freeifaddrs_func_t free_func)
{
    aeron_getifaddrs_func = get_func;
    aeron_freeifaddrs_func = free_func;
}

int aeron_lookup_interfaces(aeron_ifaddr_func_t func, void *clientd)
{
    struct ifaddrs *ifaddrs = NULL;
    int result = -1;

    if (aeron_getifaddrs_func(&ifaddrs) >= 0)
    {
        result = aeron_lookup_interfaces_from_ifaddrs(func, clientd, ifaddrs);
        aeron_freeifaddrs_func(ifaddrs);
    }

    return result;
}

int aeron_lookup_interfaces_from_ifaddrs(aeron_ifaddr_func_t func, void *clientd, struct ifaddrs *ifaddrs)
{
    int result = 0;
    for (struct ifaddrs *ifa = ifaddrs; ifa != NULL; ifa  = ifa->ifa_next)
    {
        if (NULL == ifa->ifa_addr)
        {
            continue;
        }

        result += func(
            clientd,
            ifa->ifa_name,
            ifa->ifa_addr,
            ifa->ifa_netmask,
            ifa->ifa_flags);
    }

    return result;
}

uint32_t aeron_ipv4_netmask_from_prefixlen(size_t prefixlen)
{
    uint32_t value;

    if (0 == prefixlen)
    {
        value = ~(-1);
    }
    else
    {
        value = ~(((uint32_t)1 << (32 - prefixlen)) - 1);
    }

#if __BYTE_ORDER__ == __ORDER_LITTLE_ENDIAN__
    value = __builtin_bswap32(value);
#endif

    return value;
}

bool aeron_ipv4_does_prefix_match(struct in_addr *in_addr1, struct in_addr *in_addr2, size_t prefixlen)
{
    uint32_t addr1;
    uint32_t addr2;
    uint32_t netmask = aeron_ipv4_netmask_from_prefixlen(prefixlen);

    memcpy(&addr1, in_addr1, sizeof(addr1));
    memcpy(&addr2, in_addr2, sizeof(addr2));

    return (addr1 & netmask) == (addr2 & netmask);
}

size_t aeron_ipv4_netmask_to_prefixlen(struct in_addr *netmask)
{
    return __builtin_popcount(netmask->s_addr);
}

void aeron_set_ipv4_wildcard_host_and_port(struct sockaddr_storage *sockaddr)
{
    struct sockaddr_in *addr = (struct sockaddr_in *)sockaddr;

    sockaddr->ss_family = AF_INET;
    addr->sin_addr.s_addr = INADDR_ANY;
    addr->sin_port = htons(0);
}

#if defined(AERON_COMPILER_GCC) 
union _aeron_128b_as_64b
{
    __uint128_t value;
    uint64_t q[2];
};

__uint128_t aeron_ipv6_netmask_from_prefixlen(size_t prefixlen)
{
    union _aeron_128b_as_64b netmask;

    if (0 == prefixlen)
    {
        netmask.value = ~(-1);
    }
    else
    {
        netmask.value = ~(((__uint128_t)1 << (128 - prefixlen)) - (__uint128_t)1);
    }

#if __BYTE_ORDER__ == __ORDER_LITTLE_ENDIAN__
    uint64_t q1 = netmask.q[1];
    netmask.q[1] = __builtin_bswap64(netmask.q[0]);
    netmask.q[0] = __builtin_bswap64(q1);
#endif

    return netmask.value;
}

bool aeron_ipv6_does_prefix_match(struct in6_addr *in6_addr1, struct in6_addr *in6_addr2, size_t prefixlen)
{
    __uint128_t addr1;
    __uint128_t addr2;
    __uint128_t netmask = aeron_ipv6_netmask_from_prefixlen(prefixlen);

    memcpy(&addr1, in6_addr1, sizeof(addr1));
    memcpy(&addr2, in6_addr2, sizeof(addr2));

    return (addr1 & netmask) == (addr2 & netmask);
}
#else
union _aeron_128b_as_64b
{
    uint64_t q[2];
};
#endif

size_t aeron_ipv6_netmask_to_prefixlen(struct in6_addr *netmask)
{
    union _aeron_128b_as_64b value;

    memcpy(&value, netmask, sizeof(value));

    return __builtin_popcountll(value.q[0]) + __builtin_popcountll(value.q[1]);
}

bool aeron_ip_does_prefix_match(struct sockaddr *addr1, struct sockaddr *addr2, size_t prefixlen)
{
    bool result = false;

    if (addr1->sa_family == addr2->sa_family)
    {
        if (AF_INET6 == addr1->sa_family)
        {
            result = aeron_ipv6_does_prefix_match(
                &((struct sockaddr_in6 *)addr1)->sin6_addr,
                &((struct sockaddr_in6 *)addr2)->sin6_addr,
                prefixlen);
        }
        else if (AF_INET == addr1->sa_family)
        {
            result = aeron_ipv4_does_prefix_match(
                &((struct sockaddr_in *)addr1)->sin_addr,
                &((struct sockaddr_in *)addr2)->sin_addr,
                prefixlen);
        }
    }

    return result;
}

size_t aeron_ip_netmask_to_prefixlen(struct sockaddr *netmask)
{
    return AF_INET6 == netmask->sa_family ?
        aeron_ipv6_netmask_to_prefixlen(&((struct sockaddr_in6 *)netmask)->sin6_addr) :
        aeron_ipv4_netmask_to_prefixlen(&((struct sockaddr_in *)netmask)->sin_addr);
}

struct lookup_state
{
    struct sockaddr_storage lookup_addr;
    struct sockaddr_storage *if_addr;
    unsigned int *if_index;
    unsigned int if_flags;
    size_t prefixlen;
    size_t if_prefixlen;
    bool found;
};

int aeron_ip_lookup_func(
    void *clientd, const char *name, struct sockaddr *addr, struct sockaddr *netmask, unsigned int flags)
{
    if (flags & IFF_UP)
    {
        struct lookup_state *state = (struct lookup_state *) clientd;

        if (aeron_ip_does_prefix_match((struct sockaddr *)&state->lookup_addr, addr, state->prefixlen))
        {
            size_t addr_len = AF_INET6 == addr->sa_family ? sizeof(struct sockaddr_in6) : sizeof(struct sockaddr_in);

            if ((flags & IFF_LOOPBACK) && !state->found)
            {
                memcpy(state->if_addr, addr, addr_len);
                *state->if_index = if_nametoindex(name);
                state->found = true;
                return 1;
            }
            else if (flags & IFF_MULTICAST)
            {
                size_t current_if_prefixlen = aeron_ip_netmask_to_prefixlen(netmask);

                if (current_if_prefixlen > state->if_prefixlen)
                {
                    memcpy(state->if_addr, addr, addr_len);
                    *state->if_index = if_nametoindex(name);
                    state->if_prefixlen = current_if_prefixlen;
                }

                state->found = true;
                return 1;
            }
        }
    }

    return 0;
}

void aeron_ip_copy_port(struct sockaddr_storage *dest_addr, struct sockaddr_storage *src_addr)
{
    if (AF_INET6 == src_addr->ss_family)
    {
        struct sockaddr_in6 *dest = (struct sockaddr_in6 *)dest_addr;
        struct sockaddr_in6 *src = (struct sockaddr_in6 *)src_addr;

        dest->sin6_port = src->sin6_port;
    }
    else if (AF_INET == src_addr->ss_family)
    {
        struct sockaddr_in *dest = (struct sockaddr_in *)dest_addr;
        struct sockaddr_in *src = (struct sockaddr_in *)src_addr;

        dest->sin_port = src->sin_port;
    }
}

int aeron_find_interface(const char *interface_str, struct sockaddr_storage *if_addr, unsigned int *if_index)
{
    struct lookup_state state;

    if (aeron_interface_parse_and_resolve(interface_str, &state.lookup_addr, &state.prefixlen) < 0)
    {
        return -1;
    }

    state.if_addr = if_addr;
    state.if_index = if_index;
    state.if_prefixlen = 0;
    state.if_flags = 0;
    state.found = false;

    int result = aeron_lookup_interfaces(aeron_ip_lookup_func, &state);

    if (0 == result)
    {
        aeron_set_err(EINVAL, "could not find matching interface=(%s)", interface_str);
        return -1;
    }

    aeron_ip_copy_port(if_addr, &state.lookup_addr);

    return 0;
}

bool aeron_is_addr_multicast(struct sockaddr_storage *addr)
{
    bool result = false;

    if (AF_INET6 == addr->ss_family)
    {
        struct sockaddr_in6 *a = (struct sockaddr_in6 *)addr;

        result = IN6_IS_ADDR_MULTICAST(&a->sin6_addr);
    }
    else if (AF_INET == addr->ss_family)
    {
        struct sockaddr_in *a = (struct sockaddr_in *)addr;

        result = IN_MULTICAST(ntohl(a->sin_addr.s_addr));
    }

    return result;
}

bool aeron_is_wildcard_addr(struct sockaddr_storage *addr)
{
    bool result = false;

    if (AF_INET6 == addr->ss_family)
    {
        struct sockaddr_in6 *a = (struct sockaddr_in6 *)addr;

        return memcmp(&a->sin6_addr, &in6addr_any, sizeof(in6addr_any)) == 0 ? true : false;
    }
    else if (AF_INET == addr->ss_family)
    {
        struct sockaddr_in *a = (struct sockaddr_in *)addr;

        result = a->sin_addr.s_addr == INADDR_ANY;
    }

    return result;
}

void aeron_format_source_identity(char *buffer, size_t length, struct sockaddr_storage *addr)
{
    char addr_str[AERON_MAX_PATH] = "";
    unsigned short port = 0;

    if (AF_INET6 == addr->ss_family)
    {
        struct sockaddr_in6 *in6 = (struct sockaddr_in6 *)addr;

        inet_ntop(addr->ss_family, &in6->sin6_addr, addr_str, sizeof(addr_str));
        port = ntohs(in6->sin6_port);
    }
    else if (AF_INET == addr->ss_family)
    {
        struct sockaddr_in *in4 = (struct sockaddr_in *)addr;

        inet_ntop(addr->ss_family, &in4->sin_addr, addr_str, sizeof(addr_str));
        port = ntohs(in4->sin_port);
    }

    snprintf(buffer, length, "%s:%d", addr_str, port);
}<|MERGE_RESOLUTION|>--- conflicted
+++ resolved
@@ -22,12 +22,11 @@
 #include <string.h>
 #include <errno.h>
 #include <stdlib.h>
-<<<<<<< HEAD
 #include "util/aeron_netutil.h"
 #include "util/aeron_error.h"
+#include "util/aeron_parse_util.h"
 #include "aeron_socket.h"
 #include "aeron_windows.h"
-#include "aeron_parser.h"
 
 #if defined(AERON_COMPILER_GCC)
 
@@ -40,14 +39,6 @@
 #else 
 #error Unsupported platform!
 #endif
-=======
-#include <arpa/inet.h>
-#include <ifaddrs.h>
-#include <net/if.h>
-#include "util/aeron_netutil.h"
-#include "util/aeron_error.h"
-#include "util/aeron_parse_util.h"
->>>>>>> 4230cc14
 
 static aeron_uri_hostname_resolver_func_t aeron_uri_hostname_resolver_func = NULL;
 
@@ -181,46 +172,6 @@
     return result;
 }
 
-<<<<<<< HEAD
-
-
-int aeron_host_and_port_parse_and_resolve(const char *address_str, struct sockaddr_storage *sockaddr)
-{   
-    aeron_regex_matches_t matches[4];
-    
-    int regexec_result = aeron_parse_ipv6(address_str, matches, 4);
-    if (regexec_result >= 0)
-    {
-        char host[AERON_MAX_PATH], port[AERON_MAX_PATH];
-        size_t host_len = matches[0].length;
-        size_t port_len = matches[1].length;
-
-        strncpy(host, &address_str[matches[0].offset], host_len);
-        host[host_len] = '\0';
-        strncpy(port, &address_str[matches[1].offset], port_len);
-        port[port_len] = '\0';
-
-        return aeron_host_and_port_resolver(host, port, sockaddr, AF_INET6);
-    }
-
-    regexec_result = aeron_parse_ipv4(address_str, matches, 4);
-    if (regexec_result >= 0)
-    {
-        char host[AERON_MAX_PATH], port[AERON_MAX_PATH];
-        size_t host_len = matches[0].length;
-        size_t port_len = matches[1].length;
-
-        strncpy(host, &address_str[matches[0].offset], host_len);
-        host[host_len] = '\0';
-        strncpy(port, &address_str[matches[1].offset], port_len);
-        port[port_len] = '\0';
-
-        return aeron_host_and_port_resolver(host, port, sockaddr, AF_INET);
-    }
-    
-    aeron_set_err(EINVAL, "invalid format: %s", address_str);
-    return -1;
-=======
 #if defined(Darwin)
 #define AERON_IPV4_REGCOMP_CFLAGS (REG_EXTENDED)
 #else
@@ -242,7 +193,6 @@
     }
 
     return aeron_host_and_port_resolver(parsed_address.host, parsed_address.port, sockaddr, AF_INET);
->>>>>>> 4230cc14
 }
 
 int aeron_prefixlen_resolver(const char *prefixlen, unsigned long max)
@@ -314,44 +264,6 @@
 
 int aeron_interface_parse_and_resolve(const char *interface_str, struct sockaddr_storage *sockaddr, size_t *prefixlen)
 {
-<<<<<<< HEAD
-    aeron_regex_matches_t matches[10];
-
-    int regexec_result = aeron_parse_ipv6(interface_str, matches, 4);
-    if (regexec_result >= 0)
-    {
-        char host_str[AERON_MAX_PATH], port_str[AERON_MAX_PATH], prefixlen_str[AERON_MAX_PATH];
-        size_t host_str_len = matches[0].length;
-        size_t port_str_len = matches[1].length;
-        size_t prefixlen_str_len = matches[2].length;
-
-        strncpy(host_str, &interface_str[matches[0].offset], host_str_len);
-        host_str[host_str_len] = '\0';
-        strncpy(port_str, &interface_str[matches[1].offset], port_str_len);
-        port_str[port_str_len] = '\0';
-        strncpy(prefixlen_str, &interface_str[matches[2].offset], prefixlen_str_len);
-        prefixlen_str[prefixlen_str_len] = '\0';
-
-        return aeron_host_port_prefixlen_resolver(host_str, port_str, prefixlen_str, sockaddr, prefixlen, AF_INET6);
-    }
-
-    regexec_result = aeron_parse_ipv4(interface_str, matches, 4);
-    if (regexec_result >= 0)
-    {
-        char host_str[AERON_MAX_PATH], port_str[AERON_MAX_PATH], prefixlen_str[AERON_MAX_PATH];
-        size_t host_str_len = matches[0].length;
-        size_t port_str_len = matches[1].length;
-        size_t prefixlen_str_len = matches[2].length;
-
-        strncpy(host_str, &interface_str[matches[0].offset], host_str_len);
-        host_str[host_str_len] = '\0';
-        strncpy(port_str, &interface_str[matches[1].offset], port_str_len);
-        port_str[port_str_len] = '\0';
-        strncpy(prefixlen_str, &interface_str[matches[2].offset], prefixlen_str_len);
-        prefixlen_str[prefixlen_str_len] = '\0';
-
-        return aeron_host_port_prefixlen_resolver(host_str, port_str, prefixlen_str, sockaddr, prefixlen, AF_INET);
-=======
     aeron_parsed_interface_t parsed_interface;
 
     if (-1 == aeron_interface_split(interface_str, &parsed_interface))
@@ -363,7 +275,6 @@
     {
         return aeron_host_port_prefixlen_resolver(
             parsed_interface.host, parsed_interface.port, parsed_interface.prefix, sockaddr, prefixlen, AF_INET6);
->>>>>>> 4230cc14
     }
 
     return aeron_host_port_prefixlen_resolver(
@@ -461,7 +372,7 @@
     addr->sin_port = htons(0);
 }
 
-#if defined(AERON_COMPILER_GCC) 
+#if defined(AERON_COMPILER_GCC)
 union _aeron_128b_as_64b
 {
     __uint128_t value;
