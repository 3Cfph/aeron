/*
 * Copyright 2014 Real Logic Ltd.
 *
 * Licensed under the Apache License, Version 2.0 (the "License");
 * you may not use this file except in compliance with the License.
 * You may obtain a copy of the License at
 *
 * http://www.apache.org/licenses/LICENSE-2.0
 *
 * Unless required by applicable law or agreed to in writing, software
 * distributed under the License is distributed on an "AS IS" BASIS,
 * WITHOUT WARRANTIES OR CONDITIONS OF ANY KIND, either express or implied.
 * See the License for the specific language governing permissions and
 * limitations under the License.
 */
package uk.co.real_logic.aeron.conductor;

import uk.co.real_logic.aeron.MediaDriverTimeoutException;
import uk.co.real_logic.aeron.Publication;
import uk.co.real_logic.aeron.Subscription;
import uk.co.real_logic.aeron.util.Agent;
import uk.co.real_logic.aeron.util.AgentIdleStrategy;
import uk.co.real_logic.aeron.util.AtomicArray;
import uk.co.real_logic.aeron.util.BufferRotationDescriptor;
import uk.co.real_logic.aeron.util.collections.ConnectionMap;
import uk.co.real_logic.aeron.util.command.NewBufferMessageFlyweight;
import uk.co.real_logic.aeron.util.concurrent.AtomicBuffer;
import uk.co.real_logic.aeron.util.concurrent.broadcast.CopyBroadcastReceiver;
import uk.co.real_logic.aeron.util.concurrent.logbuffer.LogAppender;
import uk.co.real_logic.aeron.util.concurrent.logbuffer.LogReader;
import uk.co.real_logic.aeron.util.protocol.DataHeaderFlyweight;
import uk.co.real_logic.aeron.util.status.BufferPositionIndicator;
import uk.co.real_logic.aeron.util.status.LimitBarrier;
import uk.co.real_logic.aeron.util.status.WindowedLimitBarrier;

import java.io.IOException;
import java.util.concurrent.TimeUnit;
import java.util.function.BiConsumer;
import java.util.function.IntFunction;

import static uk.co.real_logic.aeron.util.BufferRotationDescriptor.BUFFER_COUNT;
import static uk.co.real_logic.aeron.util.command.ControlProtocolEvents.*;

/**
 * Client conductor takes responses and notifications from media driver and acts on them. As well as passes commands
 * to the media driver.
 */
public class ClientConductor extends Agent
{
    private static final int MAX_FRAME_LENGTH = 1024;

    public static final long AGENT_IDLE_MAX_SPINS = 5000;
    public static final long AGENT_IDLE_MAX_YIELDS = 100;
    public static final long AGENT_IDLE_MIN_PARK_NS = TimeUnit.NANOSECONDS.toNanos(10);
    public static final long AGENT_IDLE_MAX_PARK_NS = TimeUnit.MICROSECONDS.toNanos(100);

    private static final long NO_CORRELATION_ID = -1;

    private final CopyBroadcastReceiver toClientBuffer;

    private final BufferUsageStrategy bufferUsage;
    private final AtomicArray<Publication> publications = new AtomicArray<>();
    private final AtomicArray<Subscription> subscriptions = new AtomicArray<>();

    private final ConnectionMap<String, Publication> publicationMap = new ConnectionMap<>(); // Guarded by this
    private final SubscriptionMap subscriptionMap = new SubscriptionMap();

    private final ConductorErrorHandler errorHandler;
    private final long awaitTimeout;
    private final long publicationWindow;

    private final NewBufferMessageFlyweight newBufferMessage = new NewBufferMessageFlyweight();
    private final AtomicBuffer counterValuesBuffer;
    private final MediaDriverProxy mediaDriverProxy;
    private final Signal correlationSignal;

    private long activeCorrelationId; // Guarded by this
    private Publication addedPublication; // Guarded by this

    public ClientConductor(final CopyBroadcastReceiver toClientBuffer,
                           final ConductorErrorHandler errorHandler,
                           final BufferUsageStrategy bufferUsageStrategy,
                           final AtomicBuffer counterValuesBuffer,
                           final MediaDriverProxy mediaDriverProxy,
                           final Signal correlationSignal,
                           final long awaitTimeout,
                           final long publicationWindow)
    {
        super(new AgentIdleStrategy(AGENT_IDLE_MAX_SPINS, AGENT_IDLE_MAX_YIELDS,
                                    AGENT_IDLE_MIN_PARK_NS, AGENT_IDLE_MAX_PARK_NS));

        this.counterValuesBuffer = counterValuesBuffer;

        this.correlationSignal = correlationSignal;
        this.mediaDriverProxy = mediaDriverProxy;
        this.toClientBuffer = toClientBuffer;
        this.bufferUsage = bufferUsageStrategy;
        this.errorHandler = errorHandler;
        this.awaitTimeout = awaitTimeout;
<<<<<<< HEAD
        this.publicationWindow = publicationWindow;

        hasRemovedPublication = false;
=======
>>>>>>> dc548eb5
    }

    public boolean doWork()
    {
        boolean hasDoneWork = handleMessagesFromMediaDriver();
        performBufferMaintenance();

        return hasDoneWork;
    }

    public void close()
    {
        stop();
        bufferUsage.close();
    }

    private void performBufferMaintenance()
    {
        publications.forEach(
            (publication) ->
            {
                final long dirtyTermId = publication.dirtyTermId();
                if (dirtyTermId != Publication.NO_DIRTY_TERM)
                {
                    mediaDriverProxy.requestTerm(publication.destination(),
                                                 publication.sessionId(),
                                                 publication.channelId(),
                                                 dirtyTermId);
                }
            });

        subscriptions.forEach(Subscription::processBufferScan);
    }

    private boolean handleMessagesFromMediaDriver()
    {
        final int messagesRead = toClientBuffer.receive(
            (msgTypeId, buffer, index, length) ->
            {
                try
                {
                    switch (msgTypeId)
                    {
                        case NEW_SUBSCRIPTION_BUFFER_EVENT:
                        case NEW_PUBLICATION_BUFFER_EVENT:
                            newBufferMessage.wrap(buffer, index);

                            final String destination = newBufferMessage.destination();
                            final long sessionId = newBufferMessage.sessionId();
                            final long channelId = newBufferMessage.channelId();
                            final long termId = newBufferMessage.termId();
                            final int positionIndicatorId = newBufferMessage.positionCounterId();

                            if (msgTypeId == NEW_PUBLICATION_BUFFER_EVENT)
                            {
                                if (newBufferMessage.correlationId() != activeCorrelationId)
                                {
                                    break;
                                }

                                onNewPublicationBuffers(destination, sessionId, channelId, termId, positionIndicatorId);
                            }
                            else
                            {
                                onNewSubscriptionBuffers(destination, sessionId, channelId, termId);
                            }
                            break;

                        case ERROR_RESPONSE:
                            errorHandler.onErrorResponse(buffer, index, length);
                            break;

                        default:
                            break;
                    }
                }
                catch (final IOException ex)
                {
                    ex.printStackTrace();
                }
            }
        );

        return messagesRead > 0;
    }

<<<<<<< HEAD
    private void onNewSubscriptionBuffers(final String destination, final long sessionId,
                                          final long channelId, final long termId)
    {
        onNewBuffers(sessionId,
                     channelId,
                     termId,
                     subscriptionMap.get(destination, channelId),
                     this::newReader,
                     LogReader[]::new,
                     (chan, buffers) ->
                     {
                         // TODO: get the counter id
                         chan.onBuffersMapped(sessionId, termId, buffers);
                     });
    }

    private void onNewPublicationBuffers(final String destination,
                                         final long sessionId,
                                         final long channelId,
                                         final long termId,
                                         final int positionIndicatorId) throws IOException
    {
        final LogAppender[] logs = new LogAppender[BUFFER_COUNT];
        for (int i = 0; i < BUFFER_COUNT; i++)
        {
            logs[i] = newAppender(i, sessionId, channelId, termId);
        }

        final LimitBarrier limit = limitBarrier(positionIndicatorId);
        final Publication publication = new Publication(
            this, destination, channelId, sessionId, termId, logs, limit);
        publications.add(publication);
        addedPublication = publication;

        correlationSignal.signal();
    }

    private LimitBarrier limitBarrier(final int positionIndicatorId)
    {
        final BufferPositionIndicator indicator = new BufferPositionIndicator(counterValuesBuffer, positionIndicatorId);
        return new WindowedLimitBarrier(indicator, publicationWindow);
    }

=======
>>>>>>> dc548eb5
    public synchronized Publication addPublication(final String destination, final long channelId, final long sessionId)
    {
        Publication publication = publicationMap.get(destination, sessionId, channelId);

        if (publication == null)
        {
            activeCorrelationId = mediaDriverProxy.addPublication(destination, channelId, sessionId);

            final long startTime = System.currentTimeMillis();
            while (addedPublication == null)
            {
                correlationSignal.await(awaitTimeout);

                checkMediaDriverTimeout(startTime);
            }

            publication = addedPublication;
            publicationMap.put(destination, sessionId, channelId, publication);
            addedPublication = null;
            activeCorrelationId = NO_CORRELATION_ID;
        }

        publication.incRef();

        return publication;
    }

    public synchronized void releasePublication(final Publication publication)
    {
        final String destination = publication.destination();
        final long channelId = publication.channelId();
        final long sessionId = publication.sessionId();

        activeCorrelationId = mediaDriverProxy.removePublication(destination, channelId, sessionId);

        // TODO: wait for response from media driver

        // TODO:
        // bufferUsage.releasePublisherBuffers(destination, channelId, sessionId);
    }

    public synchronized Subscription addSubscription(final String destination,
                                                     final long channelId,
                                                     final Subscription.DataHandler handler)
    {
        final Subscription subscription = new Subscription(this, handler, destination, channelId);

        subscriptions.add(subscription);
        subscriptionMap.put(destination, channelId, subscription);

        mediaDriverProxy.addSubscription(destination, channelId);

        return subscription;
    }

    public synchronized void releaseSubscription(final Subscription subscription)
    {
        mediaDriverProxy.removeSubscription(subscription.destination(), subscription.channelId());

        subscriptionMap.remove(subscription.destination(), subscription.channelId());
        subscriptions.remove(subscription);

        // TODO: clean up logs
    }

    private void onNewSubscriptionBuffers(final String destination,
                                          final long sessionId,
                                          final long channelId,
                                          final long termId)
    {
        onNewBuffers(sessionId,
                     channelId,
                     termId,
                     subscriptionMap.get(destination, channelId),
                     this::newReader,
                     LogReader[]::new,
                     (chan, buffers) ->
                     {
                         // TODO: get the counter id
                         chan.onBuffersMapped(sessionId, termId, buffers);
                     });
    }

    private void onNewPublicationBuffers(final String destination,
                                         final long sessionId,
                                         final long channelId,
                                         final long termId,
                                         final int positionIndicatorId) throws IOException
    {
        final LogAppender[] logs = new LogAppender[BUFFER_COUNT];
        for (int i = 0; i < BUFFER_COUNT; i++)
        {
            logs[i] = newAppender(i, sessionId, channelId, termId);
        }

        final PositionIndicator posIndicator = new BufferPositionIndicator(counterValuesBuffer, positionIndicatorId);
        final Publication publication =
            new Publication(this, destination, channelId, sessionId, termId, logs, posIndicator);
        publications.add(publication);
        addedPublication = publication;

        correlationSignal.signal();
    }

    private void checkMediaDriverTimeout(final long startTime)
        throws MediaDriverTimeoutException
    {
        if ((System.currentTimeMillis() - startTime) > awaitTimeout)
        {
            String msg = String.format("No response from media driver within %d ms", awaitTimeout);
            throw new MediaDriverTimeoutException(msg);
        }
    }

    private interface LogFactory<L>
    {
        public L make(final int index, final long sessionId,
                      final long channelId, final long termId) throws IOException;
    }

    private <C extends ChannelEndpoint, L> void onNewBuffers(final long sessionId,
                                                             final long channelId,
                                                             final long termId,
                                                             final C channelEndpoint,
                                                             final LogFactory<L> logFactory,
                                                             final IntFunction<L[]> logArray,
                                                             final BiConsumer<C, L[]> notifier)
    {
        try
        {
            if (channelEndpoint == null)
            {
                // The new newBuffer refers to another client process, we can safely ignore it
                return;
            }

            if (!channelEndpoint.hasTerm(sessionId))
            {
                final L[] logs = logArray.apply(BUFFER_COUNT);
                for (int i = 0; i < BUFFER_COUNT; i++)
                {
                    logs[i] = logFactory.make(i, sessionId, channelId, termId);
                }

                notifier.accept(channelEndpoint, logs);
            }
            else
            {
                // TODO is this an error, or a reasonable case?
            }
        }
        catch (final Exception ex)
        {
            // TODO: establish correct client error handling strategy
            ex.printStackTrace();
        }
    }

    private AtomicBuffer newBuffer(final NewBufferMessageFlyweight newBufferMessage, final int index)
        throws IOException
    {
        final String location = newBufferMessage.location(index);
        final int offset = newBufferMessage.bufferOffset(index);
        final int length = newBufferMessage.bufferLength(index);

        return bufferUsage.newBuffer(location, offset, length);
    }

    private LogAppender newAppender(final int index,
                                    final long sessionId,
                                    final long channelId,
                                    final long termId) throws IOException
    {
        final AtomicBuffer logBuffer = newBuffer(newBufferMessage, index);
        final AtomicBuffer stateBuffer = newBuffer(newBufferMessage, index + BufferRotationDescriptor.BUFFER_COUNT);
        final byte[] header = DataHeaderFlyweight.createDefaultHeader(sessionId, channelId, termId);

        return new LogAppender(logBuffer, stateBuffer, header, MAX_FRAME_LENGTH);
    }

    private LogReader newReader(final int index,
                                final long sessionId,
                                final long channelId,
                                final long termId) throws IOException
    {
        final AtomicBuffer logBuffer = newBuffer(newBufferMessage, index);
        final AtomicBuffer stateBuffer = newBuffer(newBufferMessage, index + BufferRotationDescriptor.BUFFER_COUNT);

        return new LogReader(logBuffer, stateBuffer);
    }
}<|MERGE_RESOLUTION|>--- conflicted
+++ resolved
@@ -97,12 +97,7 @@
         this.bufferUsage = bufferUsageStrategy;
         this.errorHandler = errorHandler;
         this.awaitTimeout = awaitTimeout;
-<<<<<<< HEAD
         this.publicationWindow = publicationWindow;
-
-        hasRemovedPublication = false;
-=======
->>>>>>> dc548eb5
     }
 
     public boolean doWork()
@@ -189,9 +184,81 @@
         return messagesRead > 0;
     }
 
-<<<<<<< HEAD
-    private void onNewSubscriptionBuffers(final String destination, final long sessionId,
-                                          final long channelId, final long termId)
+    private LimitBarrier limitBarrier(final int positionIndicatorId)
+    {
+        final BufferPositionIndicator indicator = new BufferPositionIndicator(counterValuesBuffer, positionIndicatorId);
+        return new WindowedLimitBarrier(indicator, publicationWindow);
+    }
+
+    public synchronized Publication addPublication(final String destination, final long channelId, final long sessionId)
+    {
+        Publication publication = publicationMap.get(destination, sessionId, channelId);
+
+        if (publication == null)
+        {
+            activeCorrelationId = mediaDriverProxy.addPublication(destination, channelId, sessionId);
+
+            final long startTime = System.currentTimeMillis();
+            while (addedPublication == null)
+            {
+                correlationSignal.await(awaitTimeout);
+
+                checkMediaDriverTimeout(startTime);
+            }
+
+            publication = addedPublication;
+            publicationMap.put(destination, sessionId, channelId, publication);
+            addedPublication = null;
+            activeCorrelationId = NO_CORRELATION_ID;
+        }
+
+        publication.incRef();
+
+        return publication;
+    }
+
+    public synchronized void releasePublication(final Publication publication)
+    {
+        final String destination = publication.destination();
+        final long channelId = publication.channelId();
+        final long sessionId = publication.sessionId();
+
+        activeCorrelationId = mediaDriverProxy.removePublication(destination, channelId, sessionId);
+
+        // TODO: wait for response from media driver
+
+        // TODO:
+        // bufferUsage.releasePublisherBuffers(destination, channelId, sessionId);
+    }
+
+    public synchronized Subscription addSubscription(final String destination,
+                                                     final long channelId,
+                                                     final Subscription.DataHandler handler)
+    {
+        final Subscription subscription = new Subscription(this, handler, destination, channelId);
+
+        subscriptions.add(subscription);
+        subscriptionMap.put(destination, channelId, subscription);
+
+        mediaDriverProxy.addSubscription(destination, channelId);
+
+        return subscription;
+    }
+
+    public synchronized void releaseSubscription(final Subscription subscription)
+    {
+        mediaDriverProxy.removeSubscription(subscription.destination(), subscription.channelId());
+
+        subscriptionMap.remove(subscription.destination(), subscription.channelId());
+        subscriptions.remove(subscription);
+
+        // TODO: clean up logs
+    }
+
+    private void onNewSubscriptionBuffers(final String destination,
+                                          final long sessionId,
+                                          final long channelId,
+                                          final long termId)
     {
         onNewBuffers(sessionId,
                      channelId,
@@ -219,120 +286,8 @@
         }
 
         final LimitBarrier limit = limitBarrier(positionIndicatorId);
-        final Publication publication = new Publication(
-            this, destination, channelId, sessionId, termId, logs, limit);
-        publications.add(publication);
-        addedPublication = publication;
-
-        correlationSignal.signal();
-    }
-
-    private LimitBarrier limitBarrier(final int positionIndicatorId)
-    {
-        final BufferPositionIndicator indicator = new BufferPositionIndicator(counterValuesBuffer, positionIndicatorId);
-        return new WindowedLimitBarrier(indicator, publicationWindow);
-    }
-
-=======
->>>>>>> dc548eb5
-    public synchronized Publication addPublication(final String destination, final long channelId, final long sessionId)
-    {
-        Publication publication = publicationMap.get(destination, sessionId, channelId);
-
-        if (publication == null)
-        {
-            activeCorrelationId = mediaDriverProxy.addPublication(destination, channelId, sessionId);
-
-            final long startTime = System.currentTimeMillis();
-            while (addedPublication == null)
-            {
-                correlationSignal.await(awaitTimeout);
-
-                checkMediaDriverTimeout(startTime);
-            }
-
-            publication = addedPublication;
-            publicationMap.put(destination, sessionId, channelId, publication);
-            addedPublication = null;
-            activeCorrelationId = NO_CORRELATION_ID;
-        }
-
-        publication.incRef();
-
-        return publication;
-    }
-
-    public synchronized void releasePublication(final Publication publication)
-    {
-        final String destination = publication.destination();
-        final long channelId = publication.channelId();
-        final long sessionId = publication.sessionId();
-
-        activeCorrelationId = mediaDriverProxy.removePublication(destination, channelId, sessionId);
-
-        // TODO: wait for response from media driver
-
-        // TODO:
-        // bufferUsage.releasePublisherBuffers(destination, channelId, sessionId);
-    }
-
-    public synchronized Subscription addSubscription(final String destination,
-                                                     final long channelId,
-                                                     final Subscription.DataHandler handler)
-    {
-        final Subscription subscription = new Subscription(this, handler, destination, channelId);
-
-        subscriptions.add(subscription);
-        subscriptionMap.put(destination, channelId, subscription);
-
-        mediaDriverProxy.addSubscription(destination, channelId);
-
-        return subscription;
-    }
-
-    public synchronized void releaseSubscription(final Subscription subscription)
-    {
-        mediaDriverProxy.removeSubscription(subscription.destination(), subscription.channelId());
-
-        subscriptionMap.remove(subscription.destination(), subscription.channelId());
-        subscriptions.remove(subscription);
-
-        // TODO: clean up logs
-    }
-
-    private void onNewSubscriptionBuffers(final String destination,
-                                          final long sessionId,
-                                          final long channelId,
-                                          final long termId)
-    {
-        onNewBuffers(sessionId,
-                     channelId,
-                     termId,
-                     subscriptionMap.get(destination, channelId),
-                     this::newReader,
-                     LogReader[]::new,
-                     (chan, buffers) ->
-                     {
-                         // TODO: get the counter id
-                         chan.onBuffersMapped(sessionId, termId, buffers);
-                     });
-    }
-
-    private void onNewPublicationBuffers(final String destination,
-                                         final long sessionId,
-                                         final long channelId,
-                                         final long termId,
-                                         final int positionIndicatorId) throws IOException
-    {
-        final LogAppender[] logs = new LogAppender[BUFFER_COUNT];
-        for (int i = 0; i < BUFFER_COUNT; i++)
-        {
-            logs[i] = newAppender(i, sessionId, channelId, termId);
-        }
-
-        final PositionIndicator posIndicator = new BufferPositionIndicator(counterValuesBuffer, positionIndicatorId);
         final Publication publication =
-            new Publication(this, destination, channelId, sessionId, termId, logs, posIndicator);
+            new Publication(this, destination, channelId, sessionId, termId, logs, limit);
         publications.add(publication);
         addedPublication = publication;
 
